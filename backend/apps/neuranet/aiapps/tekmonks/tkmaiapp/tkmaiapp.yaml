--- conflicted
+++ resolved
@@ -108,13 +108,7 @@
 
         {{/documents}}
 
-<<<<<<< HEAD
         The answer in the same language as the question is:
-=======
-        The answer in the same language as the question is: 
-      question: "{{{query}}}"
-      documents_js: return documentsfound   # the _js means the value of this property is the inline JS code
->>>>>>> 90edcc5a
 
       model: 
         name: chat-knowledgebase-gpt35-turbo
